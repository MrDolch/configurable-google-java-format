/*
 * Copyright 2015 Google Inc.
 *
 * Licensed under the Apache License, Version 2.0 (the "License"); you may not use this file except
 * in compliance with the License. You may obtain a copy of the License at
 *
 *     http://www.apache.org/licenses/LICENSE-2.0
 *
 * Unless required by applicable law or agreed to in writing, software distributed under the License
 * is distributed on an "AS IS" BASIS, WITHOUT WARRANTIES OR CONDITIONS OF ANY KIND, either express
 * or implied. See the License for the specific language governing permissions and limitations under
 * the License.
 */

package com.google.googlejavaformat.java;

<<<<<<< HEAD
=======
import static java.lang.Math.min;
import static java.nio.charset.StandardCharsets.UTF_8;
import static java.util.Comparator.comparing;

>>>>>>> d8216e8c
import com.google.common.io.ByteStreams;
import com.google.common.util.concurrent.MoreExecutors;
import com.google.googlejavaformat.FormatterDiagnostic;
import com.google.googlejavaformat.java.JavaFormatterOptions.Style;
<<<<<<< HEAD

import java.io.*;
=======
import java.io.IOError;
import java.io.IOException;
import java.io.InputStream;
import java.io.OutputStreamWriter;
import java.io.PrintStream;
import java.io.PrintWriter;
>>>>>>> d8216e8c
import java.nio.file.Files;
import java.nio.file.Path;
import java.nio.file.Paths;
import java.time.Duration;
import java.util.ArrayList;
import java.util.Arrays;
import java.util.Collections;
import java.util.List;
import java.util.concurrent.ExecutionException;
import java.util.concurrent.ExecutorCompletionService;
import java.util.concurrent.ExecutorService;
import java.util.concurrent.Executors;

import static java.lang.Math.min;
import static java.nio.charset.StandardCharsets.UTF_8;

/** The main class for the Java formatter CLI. */
public final class Main {
  private static final int MAX_THREADS = 20;
  private static final String STDIN_FILENAME = "<stdin>";

  static String versionString() {
    return "google-java-format: Version " + GoogleJavaFormatVersion.version();
  }

  private final PrintWriter outWriter;
  private final PrintWriter errWriter;
  private final InputStream inStream;

  public Main(final PrintWriter outWriter, final PrintWriter errWriter, final InputStream inStream) {
    this.outWriter = outWriter;
    this.errWriter = errWriter;
    this.inStream = inStream;
  }

  /**
   * The main method for the formatter, with some number of file names to format. We process them in
   * parallel, but we must be careful; if multiple file names refer to the same file (which is hard
   * to determine), we must serialize their updates.
   *
   * @param args the command-line arguments
   */
<<<<<<< HEAD
  public static void main(final String[] args) {
    final PrintWriter out = new PrintWriter(new OutputStreamWriter(System.out, UTF_8));
    final PrintWriter err = new PrintWriter(new OutputStreamWriter(System.err, UTF_8));
    final int result = main(out, err, args);
=======
  public static void main(String... args) {
    int result = main(System.in, System.out, System.err, args);
>>>>>>> d8216e8c
    System.exit(result);
  }

  /**
   * Package-private main entry point used by the {@link javax.tools.Tool Tool} implementation in
   * the same package as this Main class.
   */
  static int main(InputStream in, PrintStream out, PrintStream err, String... args) {
    PrintWriter outWriter = new PrintWriter(new OutputStreamWriter(out, UTF_8));
    PrintWriter errWriter = new PrintWriter(new OutputStreamWriter(err, UTF_8));
    return main(in, outWriter, errWriter, args);
  }

  /**
   * Package-private main entry point used by the {@link java.util.spi.ToolProvider ToolProvider}
   * implementation in the same package as this Main class.
   */
<<<<<<< HEAD
  static int main(final PrintWriter out, final PrintWriter err, final String... args) {
    try {
      final Main formatter = new Main(out, err, System.in);
=======
  static int main(InputStream in, PrintWriter out, PrintWriter err, String... args) {
    try {
      Main formatter = new Main(out, err, in);
>>>>>>> d8216e8c
      return formatter.format(args);
    } catch (final UsageException e) {
      err.print(e.getMessage());
      // We return exit code 2 to differentiate usage issues from code formatting issues.
      return 2;
    } finally {
      err.flush();
      out.flush();
    }
  }

  /**
   * The main entry point for the formatter, with some number of file names to format. We process
   * them in parallel, but we must be careful; if multiple file names refer to the same file (which
   * is hard to determine), we must serialize their update.
   *
   * @param args the command-line arguments
   */
  public int format(final String... args) throws UsageException {
    final CommandLineOptions parameters = processArgs(args);
    if (parameters.version()) {
      errWriter.println(versionString());
      return 0;
    }
    if (parameters.help()) {
      throw new UsageException();
    }

    final JavaFormatterOptions options =
        JavaFormatterOptions.builder()
            .style(parameters.aosp() ? Style.AOSP : Style.GOOGLE)
            .formatJavadoc(parameters.formatJavadoc())
                .maxLineWidth(parameters.width())
            .build();

    if (parameters.stdin()) {
      return formatStdin(parameters, options);
    } else {
      return formatFiles(parameters, options);
    }
  }

  private int formatFiles(final CommandLineOptions parameters, final JavaFormatterOptions options) {
    final int numThreads = min(MAX_THREADS, parameters.files().size());
    final ExecutorService executorService = Executors.newFixedThreadPool(numThreads);

<<<<<<< HEAD
    final Map<Path, String> inputs = new LinkedHashMap<>();
    final Map<Path, Future<String>> results = new LinkedHashMap<>();
    boolean allOk = true;

    for (final String fileName : parameters.files()) {
=======
    ExecutorCompletionService<FormatFileCallable.Result> cs =
        new ExecutorCompletionService<>(executorService);
    boolean allOk = true;

    int files = 0;
    for (String fileName : parameters.files()) {
>>>>>>> d8216e8c
      if (!fileName.endsWith(".java")) {
        errWriter.println("Skipping non-Java file: " + fileName);
        continue;
      }
<<<<<<< HEAD
      final Path path = Paths.get(fileName);
      final String input;
      try {
        input = new String(Files.readAllBytes(path), UTF_8);
        inputs.put(path, input);
        results.put(
            path, executorService.submit(new FormatFileCallable(parameters, input, options)));
      } catch (final IOException e) {
=======
      Path path = Paths.get(fileName);
      try {
        String input = new String(Files.readAllBytes(path), UTF_8);
        cs.submit(new FormatFileCallable(parameters, path, input, options));
        files++;
      } catch (IOException e) {
>>>>>>> d8216e8c
        errWriter.println(fileName + ": could not read file: " + e.getMessage());
        allOk = false;
      }
    }

<<<<<<< HEAD
    for (final Map.Entry<Path, Future<String>> result : results.entrySet()) {
      final Path path = result.getKey();
      final String formatted;
      try {
        formatted = result.getValue().get();
      } catch (final InterruptedException e) {
        errWriter.println(e.getMessage());
        allOk = false;
        continue;
      } catch (final ExecutionException e) {
        if (e.getCause() instanceof FormatterException) {
          for (final FormatterDiagnostic diagnostic : ((FormatterException) e.getCause()).diagnostics()) {
            errWriter.println(path + ":" + diagnostic);
          }
        } else {
          errWriter.println(path + ": error: " + e.getCause().getMessage());
          e.getCause().printStackTrace(errWriter);
=======
    List<FormatFileCallable.Result> results = new ArrayList<>();
    while (files > 0) {
      try {
        files--;
        results.add(cs.take().get());
      } catch (InterruptedException e) {
        errWriter.println(e.getMessage());
        allOk = false;
        continue;
      } catch (ExecutionException e) {
        errWriter.println("error: " + e.getCause().getMessage());
        e.getCause().printStackTrace(errWriter);
        allOk = false;
        continue;
      }
    }
    Collections.sort(results, comparing(FormatFileCallable.Result::path));
    for (FormatFileCallable.Result result : results) {
      Path path = result.path();
      if (result.exception() != null) {
        for (FormatterDiagnostic diagnostic : result.exception().diagnostics()) {
          errWriter.println(path + ":" + diagnostic);
>>>>>>> d8216e8c
        }
        allOk = false;
        continue;
      }
<<<<<<< HEAD
      final boolean changed = !formatted.equals(inputs.get(path));
=======
      String formatted = result.output();
      boolean changed = result.changed();
>>>>>>> d8216e8c
      if (changed && parameters.setExitIfChanged()) {
        allOk = false;
      }
      if (parameters.inPlace()) {
        if (!changed) {
          continue; // preserve original file
        }
        try {
          Files.write(path, formatted.getBytes(UTF_8));
        } catch (final IOException e) {
          errWriter.println(path + ": could not write file: " + e.getMessage());
          allOk = false;
          continue;
        }
      } else if (parameters.dryRun()) {
        if (changed) {
          outWriter.println(path);
        }
      } else {
        outWriter.write(formatted);
      }
    }
    if (!MoreExecutors.shutdownAndAwaitTermination(executorService, Duration.ofSeconds(5))) {
      errWriter.println("Failed to shut down ExecutorService");
      allOk = false;
    }
    return allOk ? 0 : 1;
  }

  private int formatStdin(final CommandLineOptions parameters, final JavaFormatterOptions options) {
    final String input;
    try {
      input = new String(ByteStreams.toByteArray(inStream), UTF_8);
    } catch (final IOException e) {
      throw new IOError(e);
    }
    final String stdinFilename = parameters.assumeFilename().orElse(STDIN_FILENAME);
    boolean ok = true;
<<<<<<< HEAD
    try {
      final String output = new FormatFileCallable(parameters, input, options).call();
      final boolean changed = !input.equals(output);
=======
    FormatFileCallable.Result result =
        new FormatFileCallable(parameters, null, input, options).call();
    if (result.exception() != null) {
      for (FormatterDiagnostic diagnostic : result.exception().diagnostics()) {
        errWriter.println(stdinFilename + ":" + diagnostic);
      }
      ok = false;
    } else {
      String output = result.output();
      boolean changed = result.changed();
>>>>>>> d8216e8c
      if (changed && parameters.setExitIfChanged()) {
        ok = false;
      }
      if (parameters.dryRun()) {
        if (changed) {
          outWriter.println(stdinFilename);
        }
      } else {
        outWriter.write(output);
      }
<<<<<<< HEAD
    } catch (final FormatterException e) {
      for (final FormatterDiagnostic diagnostic : e.diagnostics()) {
        errWriter.println(stdinFilename + ":" + diagnostic);
      }
      ok = false;
      // TODO(cpovirk): Catch other types of exception (as we do in the formatFiles case).
=======
>>>>>>> d8216e8c
    }
    return ok ? 0 : 1;
  }

  /** Parses and validates command-line flags. */
  public static CommandLineOptions processArgs(final String... args) throws UsageException {
    final CommandLineOptions parameters;
    try {
      parameters = CommandLineOptionsParser.parse(Arrays.asList(args));
    } catch (final IllegalArgumentException e) {
      throw new UsageException(e.getMessage());
    } catch (final Throwable t) {
      t.printStackTrace();
      throw new UsageException(t.getMessage());
    }
    int filesToFormat = parameters.files().size();
    if (parameters.stdin()) {
      filesToFormat++;
    }

    if (parameters.inPlace() && parameters.files().isEmpty()) {
      throw new UsageException("in-place formatting was requested but no files were provided");
    }
    if (parameters.isSelection() && filesToFormat != 1) {
      throw new UsageException("partial formatting is only support for a single file");
    }
    if (parameters.offsets().size() != parameters.lengths().size()) {
      throw new UsageException("-offsets and -lengths flags must be provided in matching pairs");
    }
    if (filesToFormat <= 0 && !parameters.version() && !parameters.help()) {
      throw new UsageException("no files were provided");
    }
    if (parameters.stdin() && !parameters.files().isEmpty()) {
      throw new UsageException("cannot format from standard input and files simultaneously");
    }
    if (parameters.assumeFilename().isPresent() && !parameters.stdin()) {
      throw new UsageException(
          "--assume-filename is only supported when formatting standard input");
    }
    if (parameters.dryRun() && parameters.inPlace()) {
      throw new UsageException("cannot use --dry-run and --in-place at the same time");
    }
    return parameters;
  }
}<|MERGE_RESOLUTION|>--- conflicted
+++ resolved
@@ -14,28 +14,20 @@
 
 package com.google.googlejavaformat.java;
 
-<<<<<<< HEAD
-=======
 import static java.lang.Math.min;
 import static java.nio.charset.StandardCharsets.UTF_8;
 import static java.util.Comparator.comparing;
 
->>>>>>> d8216e8c
 import com.google.common.io.ByteStreams;
 import com.google.common.util.concurrent.MoreExecutors;
 import com.google.googlejavaformat.FormatterDiagnostic;
 import com.google.googlejavaformat.java.JavaFormatterOptions.Style;
-<<<<<<< HEAD
-
-import java.io.*;
-=======
 import java.io.IOError;
 import java.io.IOException;
 import java.io.InputStream;
 import java.io.OutputStreamWriter;
 import java.io.PrintStream;
 import java.io.PrintWriter;
->>>>>>> d8216e8c
 import java.nio.file.Files;
 import java.nio.file.Path;
 import java.nio.file.Paths;
@@ -48,9 +40,7 @@
 import java.util.concurrent.ExecutorCompletionService;
 import java.util.concurrent.ExecutorService;
 import java.util.concurrent.Executors;
-
-import static java.lang.Math.min;
-import static java.nio.charset.StandardCharsets.UTF_8;
+import java.util.concurrent.Future;
 
 /** The main class for the Java formatter CLI. */
 public final class Main {
@@ -65,7 +55,7 @@
   private final PrintWriter errWriter;
   private final InputStream inStream;
 
-  public Main(final PrintWriter outWriter, final PrintWriter errWriter, final InputStream inStream) {
+  public Main(PrintWriter outWriter, PrintWriter errWriter, InputStream inStream) {
     this.outWriter = outWriter;
     this.errWriter = errWriter;
     this.inStream = inStream;
@@ -78,15 +68,8 @@
    *
    * @param args the command-line arguments
    */
-<<<<<<< HEAD
-  public static void main(final String[] args) {
-    final PrintWriter out = new PrintWriter(new OutputStreamWriter(System.out, UTF_8));
-    final PrintWriter err = new PrintWriter(new OutputStreamWriter(System.err, UTF_8));
-    final int result = main(out, err, args);
-=======
   public static void main(String... args) {
     int result = main(System.in, System.out, System.err, args);
->>>>>>> d8216e8c
     System.exit(result);
   }
 
@@ -104,17 +87,11 @@
    * Package-private main entry point used by the {@link java.util.spi.ToolProvider ToolProvider}
    * implementation in the same package as this Main class.
    */
-<<<<<<< HEAD
-  static int main(final PrintWriter out, final PrintWriter err, final String... args) {
-    try {
-      final Main formatter = new Main(out, err, System.in);
-=======
   static int main(InputStream in, PrintWriter out, PrintWriter err, String... args) {
     try {
       Main formatter = new Main(out, err, in);
->>>>>>> d8216e8c
       return formatter.format(args);
-    } catch (final UsageException e) {
+    } catch (UsageException e) {
       err.print(e.getMessage());
       // We return exit code 2 to differentiate usage issues from code formatting issues.
       return 2;
@@ -131,8 +108,8 @@
    *
    * @param args the command-line arguments
    */
-  public int format(final String... args) throws UsageException {
-    final CommandLineOptions parameters = processArgs(args);
+  public int format(String... args) throws UsageException {
+    CommandLineOptions parameters = processArgs(args);
     if (parameters.version()) {
       errWriter.println(versionString());
       return 0;
@@ -141,11 +118,11 @@
       throw new UsageException();
     }
 
-    final JavaFormatterOptions options =
+    JavaFormatterOptions options =
         JavaFormatterOptions.builder()
             .style(parameters.aosp() ? Style.AOSP : Style.GOOGLE)
             .formatJavadoc(parameters.formatJavadoc())
-                .maxLineWidth(parameters.width())
+            .maxLineWidth(parameters.width())
             .build();
 
     if (parameters.stdin()) {
@@ -155,69 +132,31 @@
     }
   }
 
-  private int formatFiles(final CommandLineOptions parameters, final JavaFormatterOptions options) {
-    final int numThreads = min(MAX_THREADS, parameters.files().size());
-    final ExecutorService executorService = Executors.newFixedThreadPool(numThreads);
-
-<<<<<<< HEAD
-    final Map<Path, String> inputs = new LinkedHashMap<>();
-    final Map<Path, Future<String>> results = new LinkedHashMap<>();
-    boolean allOk = true;
-
-    for (final String fileName : parameters.files()) {
-=======
+  private int formatFiles(CommandLineOptions parameters, JavaFormatterOptions options) {
+    int numThreads = min(MAX_THREADS, parameters.files().size());
+    ExecutorService executorService = Executors.newFixedThreadPool(numThreads);
+
     ExecutorCompletionService<FormatFileCallable.Result> cs =
         new ExecutorCompletionService<>(executorService);
     boolean allOk = true;
 
     int files = 0;
     for (String fileName : parameters.files()) {
->>>>>>> d8216e8c
       if (!fileName.endsWith(".java")) {
         errWriter.println("Skipping non-Java file: " + fileName);
         continue;
       }
-<<<<<<< HEAD
-      final Path path = Paths.get(fileName);
-      final String input;
-      try {
-        input = new String(Files.readAllBytes(path), UTF_8);
-        inputs.put(path, input);
-        results.put(
-            path, executorService.submit(new FormatFileCallable(parameters, input, options)));
-      } catch (final IOException e) {
-=======
       Path path = Paths.get(fileName);
       try {
         String input = new String(Files.readAllBytes(path), UTF_8);
         cs.submit(new FormatFileCallable(parameters, path, input, options));
         files++;
       } catch (IOException e) {
->>>>>>> d8216e8c
         errWriter.println(fileName + ": could not read file: " + e.getMessage());
         allOk = false;
       }
     }
 
-<<<<<<< HEAD
-    for (final Map.Entry<Path, Future<String>> result : results.entrySet()) {
-      final Path path = result.getKey();
-      final String formatted;
-      try {
-        formatted = result.getValue().get();
-      } catch (final InterruptedException e) {
-        errWriter.println(e.getMessage());
-        allOk = false;
-        continue;
-      } catch (final ExecutionException e) {
-        if (e.getCause() instanceof FormatterException) {
-          for (final FormatterDiagnostic diagnostic : ((FormatterException) e.getCause()).diagnostics()) {
-            errWriter.println(path + ":" + diagnostic);
-          }
-        } else {
-          errWriter.println(path + ": error: " + e.getCause().getMessage());
-          e.getCause().printStackTrace(errWriter);
-=======
     List<FormatFileCallable.Result> results = new ArrayList<>();
     while (files > 0) {
       try {
@@ -240,17 +179,12 @@
       if (result.exception() != null) {
         for (FormatterDiagnostic diagnostic : result.exception().diagnostics()) {
           errWriter.println(path + ":" + diagnostic);
->>>>>>> d8216e8c
-        }
-        allOk = false;
-        continue;
-      }
-<<<<<<< HEAD
-      final boolean changed = !formatted.equals(inputs.get(path));
-=======
+        }
+        allOk = false;
+        continue;
+      }
       String formatted = result.output();
       boolean changed = result.changed();
->>>>>>> d8216e8c
       if (changed && parameters.setExitIfChanged()) {
         allOk = false;
       }
@@ -260,7 +194,7 @@
         }
         try {
           Files.write(path, formatted.getBytes(UTF_8));
-        } catch (final IOException e) {
+        } catch (IOException e) {
           errWriter.println(path + ": could not write file: " + e.getMessage());
           allOk = false;
           continue;
@@ -280,20 +214,15 @@
     return allOk ? 0 : 1;
   }
 
-  private int formatStdin(final CommandLineOptions parameters, final JavaFormatterOptions options) {
-    final String input;
+  private int formatStdin(CommandLineOptions parameters, JavaFormatterOptions options) {
+    String input;
     try {
       input = new String(ByteStreams.toByteArray(inStream), UTF_8);
-    } catch (final IOException e) {
+    } catch (IOException e) {
       throw new IOError(e);
     }
-    final String stdinFilename = parameters.assumeFilename().orElse(STDIN_FILENAME);
+    String stdinFilename = parameters.assumeFilename().orElse(STDIN_FILENAME);
     boolean ok = true;
-<<<<<<< HEAD
-    try {
-      final String output = new FormatFileCallable(parameters, input, options).call();
-      final boolean changed = !input.equals(output);
-=======
     FormatFileCallable.Result result =
         new FormatFileCallable(parameters, null, input, options).call();
     if (result.exception() != null) {
@@ -304,7 +233,6 @@
     } else {
       String output = result.output();
       boolean changed = result.changed();
->>>>>>> d8216e8c
       if (changed && parameters.setExitIfChanged()) {
         ok = false;
       }
@@ -315,27 +243,18 @@
       } else {
         outWriter.write(output);
       }
-<<<<<<< HEAD
-    } catch (final FormatterException e) {
-      for (final FormatterDiagnostic diagnostic : e.diagnostics()) {
-        errWriter.println(stdinFilename + ":" + diagnostic);
-      }
-      ok = false;
-      // TODO(cpovirk): Catch other types of exception (as we do in the formatFiles case).
-=======
->>>>>>> d8216e8c
     }
     return ok ? 0 : 1;
   }
 
   /** Parses and validates command-line flags. */
-  public static CommandLineOptions processArgs(final String... args) throws UsageException {
-    final CommandLineOptions parameters;
+  public static CommandLineOptions processArgs(String... args) throws UsageException {
+    CommandLineOptions parameters;
     try {
       parameters = CommandLineOptionsParser.parse(Arrays.asList(args));
-    } catch (final IllegalArgumentException e) {
+    } catch (IllegalArgumentException e) {
       throw new UsageException(e.getMessage());
-    } catch (final Throwable t) {
+    } catch (Throwable t) {
       t.printStackTrace();
       throw new UsageException(t.getMessage());
     }
