--- conflicted
+++ resolved
@@ -81,12 +81,12 @@
     this(JavaFormatterOptions.defaultOptions());
   }
 
-  public Formatter(final JavaFormatterOptions options) {
+  public Formatter(JavaFormatterOptions options) {
     this.options = options;
   }
 
   public int getMaxLineLength() {
-    return this.options.getMaxLineLength();
+    return this.options.maxLineWidth();
   }
   /**
    * Construct a {@code Formatter} given a Java compilation unit. Parses the code; builds a {@link
@@ -96,31 +96,31 @@
    * @param javaOutput the {@link JavaOutput}
    * @param options the {@link JavaFormatterOptions}
    */
-  static void format(final JavaInput javaInput, final JavaOutput javaOutput, final JavaFormatterOptions options)
+  static void format(final JavaInput javaInput, JavaOutput javaOutput, JavaFormatterOptions options)
       throws FormatterException {
-    final Context context = new Context();
-    final DiagnosticCollector<JavaFileObject> diagnostics = new DiagnosticCollector<>();
+    Context context = new Context();
+    DiagnosticCollector<JavaFileObject> diagnostics = new DiagnosticCollector<>();
     context.put(DiagnosticListener.class, diagnostics);
     Options.instance(context).put("allowStringFolding", "false");
     Options.instance(context).put("--enable-preview", "true");
-    final JCCompilationUnit unit;
-    final JavacFileManager fileManager = new JavacFileManager(context, true, UTF_8);
+    JCCompilationUnit unit;
+    JavacFileManager fileManager = new JavacFileManager(context, true, UTF_8);
     try {
       fileManager.setLocation(StandardLocation.PLATFORM_CLASS_PATH, ImmutableList.of());
-    } catch (final IOException e) {
+    } catch (IOException e) {
       // impossible
       throw new IOError(e);
     }
-    final SimpleJavaFileObject source =
+    SimpleJavaFileObject source =
         new SimpleJavaFileObject(URI.create("source"), JavaFileObject.Kind.SOURCE) {
           @Override
-          public CharSequence getCharContent(final boolean ignoreEncodingErrors) throws IOException {
+          public CharSequence getCharContent(boolean ignoreEncodingErrors) throws IOException {
             return javaInput.getText();
           }
         };
     Log.instance(context).useSource(source);
-    final ParserFactory parserFactory = ParserFactory.instance(context);
-    final JavacParser parser =
+    ParserFactory parserFactory = ParserFactory.instance(context);
+    JavacParser parser =
         parserFactory.newParser(
             javaInput.getText(),
             /* keepDocComments= */ true,
@@ -130,26 +130,13 @@
     unit.sourcefile = source;
 
     javaInput.setCompilationUnit(unit);
-    final Iterable<Diagnostic<? extends JavaFileObject>> errorDiagnostics =
+    Iterable<Diagnostic<? extends JavaFileObject>> errorDiagnostics =
         Iterables.filter(diagnostics.getDiagnostics(), Formatter::errorDiagnostic);
     if (!Iterables.isEmpty(errorDiagnostics)) {
       throw FormatterException.fromJavacDiagnostics(errorDiagnostics);
     }
-    final OpsBuilder builder = new OpsBuilder(javaInput, javaOutput);
+    OpsBuilder builder = new OpsBuilder(javaInput, javaOutput);
     // Output the compilation unit.
-<<<<<<< HEAD
-    final JavaInputAstVisitor visitor;
-    if (Runtime.version().feature() >= 17) {
-      try {
-        visitor =
-            Class.forName("com.google.googlejavaformat.java.java17.Java17InputAstVisitor")
-                .asSubclass(JavaInputAstVisitor.class)
-                .getConstructor(OpsBuilder.class, int.class)
-                .newInstance(builder, options.indentationMultiplier());
-      } catch (final ReflectiveOperationException e) {
-        throw new LinkageError(e.getMessage(), e);
-      }
-=======
     JavaInputAstVisitor visitor;
     if (Runtime.version().feature() >= 21) {
       visitor =
@@ -159,7 +146,6 @@
       visitor =
           createVisitor(
               "com.google.googlejavaformat.java.java17.Java17InputAstVisitor", builder, options);
->>>>>>> d8216e8c
     } else {
       visitor = new JavaInputAstVisitor(builder, options.indentationMultiplier());
     }
@@ -168,14 +154,11 @@
     builder.drain();
     final Doc doc = new DocBuilder().withOps(builder.build()).build();
     doc.computeBreaks(
-        javaOutput.getCommentsHelper(), options.getMaxLineLength(), new Doc.State(+0, 0));
+        javaOutput.getCommentsHelper(), options.maxLineWidth(), new Doc.State(+0, 0));
     doc.write(javaOutput);
     javaOutput.flush();
   }
 
-<<<<<<< HEAD
-  static boolean errorDiagnostic(final Diagnostic<?> input) {
-=======
   private static JavaInputAstVisitor createVisitor(
       final String className, final OpsBuilder builder, final JavaFormatterOptions options) {
     try {
@@ -189,14 +172,16 @@
   }
 
   static boolean errorDiagnostic(Diagnostic<?> input) {
->>>>>>> d8216e8c
     if (input.getKind() != Diagnostic.Kind.ERROR) {
       return false;
     }
-    if (input.getCode().equals("compiler.err.invalid.meth.decl.ret.type.req")) {
-      // accept constructor-like method declarations that don't match the name of their
-      // enclosing class
-      return false;
+    switch (input.getCode()) {
+      case "compiler.err.invalid.meth.decl.ret.type.req":
+        // accept constructor-like method declarations that don't match the name of their
+        // enclosing class
+        return false;
+      default:
+        break;
     }
     return true;
   }
@@ -206,7 +191,7 @@
    *
    * @throws FormatterException if the input cannot be parsed
    */
-  public void formatSource(final CharSource input, final CharSink output)
+  public void formatSource(CharSource input, CharSink output)
       throws FormatterException, IOException {
     // TODO(cushon): proper support for streaming input/output. Input may
     // not be feasible (parsing) but output should be easier.
@@ -222,7 +207,7 @@
    * @return the output string
    * @throws FormatterException if the input string cannot be parsed
    */
-  public String formatSource(final String input) throws FormatterException {
+  public String formatSource(String input) throws FormatterException {
     return formatSource(input, ImmutableList.of(Range.closedOpen(0, input.length())));
   }
 
@@ -255,7 +240,7 @@
    * @return the output string
    * @throws FormatterException if the input string cannot be parsed
    */
-  public String formatSource(final String input, final Collection<Range<Integer>> characterRanges)
+  public String formatSource(String input, Collection<Range<Integer>> characterRanges)
       throws FormatterException {
     return JavaOutput.applyReplacements(input, getFormatReplacements(input, characterRanges));
   }
@@ -269,7 +254,7 @@
    * @throws FormatterException if the input string cannot be parsed
    */
   public ImmutableList<Replacement> getFormatReplacements(
-          final String input, final Collection<Range<Integer>> characterRanges) throws FormatterException {
+      String input, Collection<Range<Integer>> characterRanges) throws FormatterException {
     JavaInput javaInput = new JavaInput(input);
 
     // TODO(cushon): this is only safe because the modifier ordering doesn't affect whitespace,
@@ -279,15 +264,15 @@
       javaInput = ModifierOrderer.reorderModifiers(javaInput, characterRanges);
     }
 
-    final String lineSeparator = Newlines.guessLineSeparator(input);
-    final JavaOutput javaOutput =
+    String lineSeparator = Newlines.guessLineSeparator(input);
+    JavaOutput javaOutput =
         new JavaOutput(lineSeparator, javaInput, new JavaCommentsHelper(lineSeparator, options));
     try {
       format(javaInput, javaOutput, options);
-    } catch (final FormattingError e) {
+    } catch (FormattingError e) {
       throw new FormatterException(e.diagnostics());
     }
-    final RangeSet<Integer> tokenRangeSet = javaInput.characterRangesToTokenRanges(characterRanges);
+    RangeSet<Integer> tokenRangeSet = javaInput.characterRangesToTokenRanges(characterRanges);
     return javaOutput.getFormatReplacements(tokenRangeSet);
   }
 
@@ -295,19 +280,19 @@
    * Converts zero-indexed, [closed, open) line ranges in the given source file to character ranges.
    */
   public static RangeSet<Integer> lineRangesToCharRanges(
-          final String input, final RangeSet<Integer> lineRanges) {
-    final List<Integer> lines = new ArrayList<>();
+      String input, RangeSet<Integer> lineRanges) {
+    List<Integer> lines = new ArrayList<>();
     Iterators.addAll(lines, Newlines.lineOffsetIterator(input));
     lines.add(input.length() + 1);
 
     final RangeSet<Integer> characterRanges = TreeRangeSet.create();
-    for (final Range<Integer> lineRange :
+    for (Range<Integer> lineRange :
         lineRanges.subRangeSet(Range.closedOpen(0, lines.size() - 1)).asRanges()) {
-      final int lineStart = lines.get(lineRange.lowerEndpoint());
+      int lineStart = lines.get(lineRange.lowerEndpoint());
       // Exclude the trailing newline. This isn't strictly necessary, but handling blank lines
       // as empty ranges is convenient.
-      final int lineEnd = lines.get(lineRange.upperEndpoint()) - 1;
-      final Range<Integer> range = Range.closedOpen(lineStart, lineEnd);
+      int lineEnd = lines.get(lineRange.upperEndpoint()) - 1;
+      Range<Integer> range = Range.closedOpen(lineStart, lineEnd);
       characterRanges.add(range);
     }
     return characterRanges;
