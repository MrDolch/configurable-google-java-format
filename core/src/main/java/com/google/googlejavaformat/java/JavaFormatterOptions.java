--- conflicted
+++ resolved
@@ -20,11 +20,12 @@
 /**
  * Options for a google-java-format invocation.
  *
- * <p>Like gofmt, the google-java-format CLI exposes <em>no</em> configuration options (aside from {@code --aosp}).
+ * <p>Like gofmt, the google-java-format CLI exposes <em>no</em> configuration options (aside from
+ * {@code --aosp}).
  *
- * <p>The goal of google-java-format is to provide consistent formatting, and to free developers from arguments over
- * style choices. It is an explicit non-goal to support developers' individual preferences, and in fact it would work
- * directly against our primary goals.
+ * <p>The goal of google-java-format is to provide consistent formatting, and to free developers
+ * from arguments over style choices. It is an explicit non-goal to support developers' individual
+ * preferences, and in fact it would work directly against our primary goals.
  */
 @Immutable
 @AutoValue
@@ -33,34 +34,21 @@
   public enum Style {
     /** The default Google Java Style configuration. */
     GOOGLE(1),
+
     /** The AOSP-compliant configuration. */
     AOSP(2);
 
     private final int indentationMultiplier;
 
-    Style(final int indentationMultiplier) {
+    Style(int indentationMultiplier) {
       this.indentationMultiplier = indentationMultiplier;
     }
 
     int indentationMultiplier() {
       return indentationMultiplier;
     }
-
   }
 
-<<<<<<< HEAD
-  private final Style style;
-  private final boolean formatJavadoc;
-  private final int maxLineWidth;
-
-  private JavaFormatterOptions(final Style style, final boolean formatJavadoc, final int maxLineWidth) {
-    this.style = style;
-    this.formatJavadoc = formatJavadoc;
-    this.maxLineWidth = maxLineWidth;
-  }
-
-=======
->>>>>>> d8216e8c
   /** Returns the multiplier for the unit of indent. */
   public int indentationMultiplier() {
     return style().indentationMultiplier();
@@ -70,9 +58,7 @@
 
   public abstract boolean reorderModifiers();
 
-  public int getMaxLineLength() {
-    return maxLineWidth;
-  }
+  public abstract int maxLineWidth();
 
   /** Returns the code style. */
   public abstract Style style();
@@ -87,46 +73,22 @@
     return new AutoValue_JavaFormatterOptions.Builder()
         .style(Style.GOOGLE)
         .formatJavadoc(true)
-        .reorderModifiers(true);
+        .reorderModifiers(true)
+        .maxLineWidth(100);
   }
 
   /** A builder for {@link JavaFormatterOptions}. */
-<<<<<<< HEAD
-  public static class Builder {
-    private Style style = Style.GOOGLE;
-    private boolean formatJavadoc = true;
-    private int maxLineWidth = 100;
-=======
   @AutoValue.Builder
   public abstract static class Builder {
->>>>>>> d8216e8c
 
     public abstract Builder style(Style style);
 
-<<<<<<< HEAD
-    public Builder style(final Style style) {
-      this.style = style;
-      return this;
-    }
-
-    public Builder formatJavadoc(final boolean formatJavadoc) {
-      this.formatJavadoc = formatJavadoc;
-      return this;
-    }
-    public Builder maxLineWidth(final int  maxLineWidth) {
-      this.maxLineWidth = maxLineWidth;
-      return this;
-    }
-
-    public JavaFormatterOptions build() {
-      return new JavaFormatterOptions(style, formatJavadoc, maxLineWidth);
-    }
-=======
     public abstract Builder formatJavadoc(boolean formatJavadoc);
 
     public abstract Builder reorderModifiers(boolean reorderModifiers);
 
+    public abstract Builder maxLineWidth(int maxLineWidth);
+
     public abstract JavaFormatterOptions build();
->>>>>>> d8216e8c
   }
 }